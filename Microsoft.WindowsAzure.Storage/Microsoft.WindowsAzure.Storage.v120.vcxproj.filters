﻿<?xml version="1.0" encoding="utf-8"?>
<Project ToolsVersion="4.0" xmlns="http://schemas.microsoft.com/developer/msbuild/2003">
  <ItemGroup>
    <Filter Include="Source Files">
      <UniqueIdentifier>{4FC737F1-C7A5-4376-A066-2A32D752A2FF}</UniqueIdentifier>
      <Extensions>cpp;c;cc;cxx;def;odl;idl;hpj;bat;asm;asmx</Extensions>
    </Filter>
    <Filter Include="Header Files">
      <UniqueIdentifier>{93995380-89BD-4b04-88EB-625FBE52EBFB}</UniqueIdentifier>
      <Extensions>h;hpp;hxx;hm;inl;inc;xsd</Extensions>
    </Filter>
    <Filter Include="Resource Files">
      <UniqueIdentifier>{67DA6AB6-F800-4c08-8B7A-83BB121AAD01}</UniqueIdentifier>
      <Extensions>rc;ico;cur;bmp;dlg;rc2;rct;bin;rgs;gif;jpg;jpeg;jpe;resx;tiff;tif;png;wav;mfcribbon-ms</Extensions>
    </Filter>
  </ItemGroup>
  <ItemGroup>
    <ClInclude Include="includes\was\retry_policies.h">
      <Filter>Header Files</Filter>
    </ClInclude>
    <ClInclude Include="includes\wascore\async_semaphore.h">
      <Filter>Header Files</Filter>
    </ClInclude>
    <ClInclude Include="includes\wascore\basic_types.h">
      <Filter>Header Files</Filter>
    </ClInclude>
    <ClInclude Include="includes\wascore\blobstreams.h">
      <Filter>Header Files</Filter>
    </ClInclude>
    <ClInclude Include="includes\wascore\constants.h">
      <Filter>Header Files</Filter>
    </ClInclude>
    <ClInclude Include="includes\wascore\executor.h">
      <Filter>Header Files</Filter>
    </ClInclude>
    <ClInclude Include="includes\wascore\logging.h">
      <Filter>Header Files</Filter>
    </ClInclude>
    <ClInclude Include="includes\wascore\protocol.h">
      <Filter>Header Files</Filter>
    </ClInclude>
    <ClInclude Include="includes\wascore\protocol_xml.h">
      <Filter>Header Files</Filter>
    </ClInclude>
    <ClInclude Include="includes\wascore\resources.h">
      <Filter>Header Files</Filter>
    </ClInclude>
    <ClInclude Include="includes\wascore\streambuf.h">
      <Filter>Header Files</Filter>
    </ClInclude>
    <ClInclude Include="includes\wascore\streams.h">
      <Filter>Header Files</Filter>
    </ClInclude>
    <ClInclude Include="includes\wascore\util.h">
      <Filter>Header Files</Filter>
    </ClInclude>
    <ClInclude Include="includes\wascore\xmlhelpers.h">
      <Filter>Header Files</Filter>
    </ClInclude>
    <ClInclude Include="includes\wascore\xmlstream.h">
      <Filter>Header Files</Filter>
    </ClInclude>
    <ClInclude Include="includes\stdafx.h">
      <Filter>Header Files</Filter>
    </ClInclude>
    <ClInclude Include="includes\targetver.h">
      <Filter>Header Files</Filter>
    </ClInclude>
    <ClInclude Include="includes\was\auth.h">
      <Filter>Header Files</Filter>
    </ClInclude>
    <ClInclude Include="includes\was\blob.h">
      <Filter>Header Files</Filter>
    </ClInclude>
    <ClInclude Include="includes\was\common.h">
      <Filter>Header Files</Filter>
    </ClInclude>
    <ClInclude Include="includes\was\core.h">
      <Filter>Header Files</Filter>
    </ClInclude>
    <ClInclude Include="includes\was\queue.h">
      <Filter>Header Files</Filter>
    </ClInclude>
    <ClInclude Include="includes\was\service_client.h">
      <Filter>Header Files</Filter>
    </ClInclude>
    <ClInclude Include="includes\was\storage_account.h">
      <Filter>Header Files</Filter>
    </ClInclude>
    <ClInclude Include="includes\was\table.h">
      <Filter>Header Files</Filter>
    </ClInclude>
    <ClInclude Include="resource.h">
      <Filter>Header Files</Filter>
    </ClInclude>
    <ClInclude Include="includes\wascore\protocol_json.h">
      <Filter>Header Files</Filter>
    </ClInclude>
    <ClInclude Include="includes\wascore\hashing.h">
      <Filter>Header Files</Filter>
    </ClInclude>
    <ClInclude Include="includes\was\error_code_strings.h">
      <Filter>Header Files</Filter>
    </ClInclude>
  </ItemGroup>
  <ItemGroup>
    <ClCompile Include="src\async_semaphore.cpp">
      <Filter>Source Files</Filter>
    </ClCompile>
    <ClCompile Include="src\authentication.cpp">
      <Filter>Source Files</Filter>
    </ClCompile>
    <ClCompile Include="src\blob_request_factory.cpp">
      <Filter>Source Files</Filter>
    </ClCompile>
    <ClCompile Include="src\blob_response_parsers.cpp">
      <Filter>Source Files</Filter>
    </ClCompile>
    <ClCompile Include="src\cloud_blob.cpp">
      <Filter>Source Files</Filter>
    </ClCompile>
    <ClCompile Include="src\cloud_blob_client.cpp">
      <Filter>Source Files</Filter>
    </ClCompile>
    <ClCompile Include="src\cloud_blob_container.cpp">
      <Filter>Source Files</Filter>
    </ClCompile>
    <ClCompile Include="src\cloud_blob_directory.cpp">
      <Filter>Source Files</Filter>
    </ClCompile>
    <ClCompile Include="src\cloud_blob_ostreambuf.cpp">
      <Filter>Source Files</Filter>
    </ClCompile>
    <ClCompile Include="src\entity_property.cpp">
      <Filter>Source Files</Filter>
    </ClCompile>
    <ClCompile Include="src\cloud_blob_shared.cpp">
      <Filter>Source Files</Filter>
    </ClCompile>
    <ClCompile Include="src\cloud_block_blob.cpp">
      <Filter>Source Files</Filter>
    </ClCompile>
    <ClCompile Include="src\cloud_client.cpp">
      <Filter>Source Files</Filter>
    </ClCompile>
    <ClCompile Include="src\cloud_page_blob.cpp">
      <Filter>Source Files</Filter>
    </ClCompile>
    <ClCompile Include="src\cloud_queue.cpp">
      <Filter>Source Files</Filter>
    </ClCompile>
    <ClCompile Include="src\cloud_queue_client.cpp">
      <Filter>Source Files</Filter>
    </ClCompile>
    <ClCompile Include="src\cloud_queue_message.cpp">
      <Filter>Source Files</Filter>
    </ClCompile>
    <ClCompile Include="src\cloud_storage_account.cpp">
      <Filter>Source Files</Filter>
    </ClCompile>
    <ClCompile Include="src\cloud_table.cpp">
      <Filter>Source Files</Filter>
    </ClCompile>
    <ClCompile Include="src\cloud_table_client.cpp">
      <Filter>Source Files</Filter>
    </ClCompile>
    <ClCompile Include="src\navigation.cpp">
      <Filter>Source Files</Filter>
    </ClCompile>
    <ClCompile Include="src\protocol_xml.cpp">
      <Filter>Source Files</Filter>
    </ClCompile>
    <ClCompile Include="src\request_factory.cpp">
      <Filter>Source Files</Filter>
    </ClCompile>
    <ClCompile Include="src\retry_policies.cpp">
      <Filter>Source Files</Filter>
    </ClCompile>
    <ClCompile Include="src\response_parsers.cpp">
      <Filter>Source Files</Filter>
    </ClCompile>
    <ClCompile Include="src\request_result.cpp">
      <Filter>Source Files</Filter>
    </ClCompile>
    <ClCompile Include="src\shared_access_signature.cpp">
      <Filter>Source Files</Filter>
    </ClCompile>
    <ClCompile Include="src\table_request_factory.cpp">
      <Filter>Source Files</Filter>
    </ClCompile>
    <ClCompile Include="src\table_response_parsers.cpp">
      <Filter>Source Files</Filter>
    </ClCompile>
    <ClCompile Include="src\table_query.cpp">
      <Filter>Source Files</Filter>
    </ClCompile>
    <ClCompile Include="src\xmlhelpers.cpp">
      <Filter>Source Files</Filter>
    </ClCompile>
    <ClCompile Include="src\stdafx.cpp">
      <Filter>Source Files</Filter>
    </ClCompile>
    <ClCompile Include="src\util.cpp">
      <Filter>Source Files</Filter>
    </ClCompile>
    <ClCompile Include="src\cloud_blob_istreambuf.cpp">
      <Filter>Source Files</Filter>
    </ClCompile>
    <ClCompile Include="src\basic_types.cpp">
      <Filter>Source Files</Filter>
    </ClCompile>
    <ClCompile Include="src\operation_context.cpp">
      <Filter>Source Files</Filter>
    </ClCompile>
    <ClCompile Include="src\cloud_core.cpp">
      <Filter>Source Files</Filter>
    </ClCompile>
    <ClCompile Include="src\mime_multipart_helper.cpp">
      <Filter>Source Files</Filter>
    </ClCompile>
    <ClCompile Include="src\protocol_json.cpp">
      <Filter>Source Files</Filter>
    </ClCompile>
    <ClCompile Include="src\cloud_common.cpp">
      <Filter>Source Files</Filter>
    </ClCompile>
    <ClCompile Include="src\queue_request_factory.cpp">
      <Filter>Source Files</Filter>
    </ClCompile>
    <ClCompile Include="src\logging.cpp">
      <Filter>Source Files</Filter>
    </ClCompile>
    <ClCompile Include="src\hashing.cpp">
      <Filter>Source Files</Filter>
    </ClCompile>
    <ClCompile Include="src\cloud_append_blob.cpp">
      <Filter>Source Files</Filter>
    </ClCompile>
    <ClCompile Include="src\constants.cpp">
      <Filter>Source Files</Filter>
    </ClCompile>
<<<<<<< HEAD
    <ClCompile Include="src\resources.cpp">
      <Filter>Source Files</Filter>
    </ClCompile>
=======
>>>>>>> 06cbd892
  </ItemGroup>
  <ItemGroup>
    <ResourceCompile Include="version.rc">
      <Filter>Resource Files</Filter>
    </ResourceCompile>
  </ItemGroup>
  <ItemGroup>
    <None Include="packages.config" />
    <None Include="includes\wascore\constants.dat">
      <Filter>Header Files</Filter>
    </None>
  </ItemGroup>
</Project><|MERGE_RESOLUTION|>--- conflicted
+++ resolved
@@ -239,12 +239,9 @@
     <ClCompile Include="src\constants.cpp">
       <Filter>Source Files</Filter>
     </ClCompile>
-<<<<<<< HEAD
     <ClCompile Include="src\resources.cpp">
       <Filter>Source Files</Filter>
     </ClCompile>
-=======
->>>>>>> 06cbd892
   </ItemGroup>
   <ItemGroup>
     <ResourceCompile Include="version.rc">
